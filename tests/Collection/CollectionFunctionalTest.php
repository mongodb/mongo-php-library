<?php

namespace MongoDB\Tests\Collection;

use Closure;
use MongoDB\BSON\Javascript;
use MongoDB\Collection;
use MongoDB\Driver\BulkWrite;
use MongoDB\Driver\ReadConcern;
use MongoDB\Driver\ReadPreference;
use MongoDB\Driver\WriteConcern;
use MongoDB\Exception\InvalidArgumentException;
use MongoDB\Exception\UnsupportedException;
use MongoDB\MapReduceResult;
use MongoDB\Operation\Count;
use MongoDB\Tests\CommandObserver;
use function array_filter;
use function call_user_func;
use function is_scalar;
use function json_encode;
use function strchr;
use function usort;
use function version_compare;

/**
 * Functional tests for the Collection class.
 */
class CollectionFunctionalTest extends FunctionalTestCase
{
    /**
     * @dataProvider provideInvalidDatabaseAndCollectionNames
     */
    public function testConstructorDatabaseNameArgument($databaseName)
    {
        $this->expectException(InvalidArgumentException::class);
        // TODO: Move to unit test once ManagerInterface can be mocked (PHPC-378)
        new Collection($this->manager, $databaseName, $this->getCollectionName());
    }

    /**
     * @dataProvider provideInvalidDatabaseAndCollectionNames
     */
    public function testConstructorCollectionNameArgument($collectionName)
    {
        $this->expectException(InvalidArgumentException::class);
        // TODO: Move to unit test once ManagerInterface can be mocked (PHPC-378)
        new Collection($this->manager, $this->getDatabaseName(), $collectionName);
    }

    public function provideInvalidDatabaseAndCollectionNames()
    {
        return [
            [null],
            [''],
        ];
    }

    /**
     * @dataProvider provideInvalidConstructorOptions
     */
    public function testConstructorOptionTypeChecks(array $options)
    {
        $this->expectException(InvalidArgumentException::class);
        new Collection($this->manager, $this->getDatabaseName(), $this->getCollectionName(), $options);
    }

    public function provideInvalidConstructorOptions()
    {
        $options = [];

        foreach ($this->getInvalidReadConcernValues() as $value) {
            $options[][] = ['readConcern' => $value];
        }

        foreach ($this->getInvalidReadPreferenceValues() as $value) {
            $options[][] = ['readPreference' => $value];
        }

        foreach ($this->getInvalidArrayValues() as $value) {
            $options[][] = ['typeMap' => $value];
        }

        foreach ($this->getInvalidWriteConcernValues() as $value) {
            $options[][] = ['writeConcern' => $value];
        }

        return $options;
    }

    public function testGetManager()
    {
        $this->assertSame($this->manager, $this->collection->getManager());
    }

    public function testToString()
    {
        $this->assertEquals($this->getNamespace(), (string) $this->collection);
    }

    public function getGetCollectionName()
    {
        $this->assertEquals($this->getCollectionName(), $this->collection->getCollectionName());
    }

    public function getGetDatabaseName()
    {
        $this->assertEquals($this->getDatabaseName(), $this->collection->getDatabaseName());
    }

    public function testGetNamespace()
    {
        $this->assertEquals($this->getNamespace(), $this->collection->getNamespace());
    }

    public function testAggregateWithinTransaction()
    {
        $this->skipIfTransactionsAreNotSupported();

        // Collection must be created before the transaction starts
        $this->createCollection();

        $session = $this->manager->startSession();
        $session->startTransaction();

        try {
            $this->createFixtures(3, ['session' => $session]);

            $cursor = $this->collection->aggregate(
                [['$match' => ['_id' => ['$lt' => 3]]]],
                ['session' => $session]
            );

            $expected = [
                ['_id' => 1, 'x' => 11],
                ['_id' => 2, 'x' => 22],
            ];

            $this->assertSameDocuments($expected, $cursor);

            $session->commitTransaction();
        } finally {
            $session->endSession();
        }
    }

    public function testCreateIndexSplitsCommandOptions()
    {
        if (version_compare($this->getServerVersion(), '3.6.0', '<')) {
            $this->markTestSkipped('Sessions are not supported');
        }

        (new CommandObserver())->observe(
            function () {
                $this->collection->createIndex(
                    ['x' => 1],
                    [
                        'maxTimeMS' => 1000,
                        'session' => $this->manager->startSession(),
                        'sparse' => true,
                        'unique' => true,
                        'writeConcern' => new WriteConcern(1),
                    ]
                );
            },
            function (array $event) {
                $command = $event['started']->getCommand();
                $this->assertObjectHasAttribute('lsid', $command);
                $this->assertObjectHasAttribute('maxTimeMS', $command);
                $this->assertObjectHasAttribute('writeConcern', $command);
                $this->assertObjectHasAttribute('sparse', $command->indexes[0]);
                $this->assertObjectHasAttribute('unique', $command->indexes[0]);
            }
        );
    }

    /**
     * @dataProvider provideTypeMapOptionsAndExpectedDocuments
     */
    public function testDistinctWithTypeMap(array $typeMap, array $expectedDocuments)
    {
        $bulkWrite = new BulkWrite(['ordered' => true]);
        $bulkWrite->insert([
            'x' => (object) ['foo' => 'bar'],
        ]);
        $bulkWrite->insert(['x' => 4]);
        $bulkWrite->insert([
            'x' => (object) ['foo' => ['foo' => 'bar']],
        ]);
        $this->manager->executeBulkWrite($this->getNamespace(), $bulkWrite);

        $values = $this->collection->withOptions(['typeMap' => $typeMap])->distinct('x');

        /* This sort callable sorts all scalars to the front of the list. All
         * non-scalar values are sorted by running json_encode on them and
         * comparing their string representations.
         */
        $sort = function ($a, $b) {
            if (is_scalar($a) && ! is_scalar($b)) {
                return -1;
            }

            if (! is_scalar($a)) {
                if (is_scalar($b)) {
                    return 1;
                }

                $a = json_encode($a);
                $b = json_encode($b);
            }

            return $a < $b ? -1 : 1;
        };

        usort($expectedDocuments, $sort);
        usort($values, $sort);

        $this->assertEquals($expectedDocuments, $values);
    }

    public function provideTypeMapOptionsAndExpectedDocuments()
    {
        return [
            'No type map' => [
                ['root' => 'array', 'document' => 'array'],
                [
                    ['foo' => 'bar'],
                    4,
                    ['foo' => ['foo' => 'bar']],
                ],
            ],
            'array/array' => [
                ['root' => 'array', 'document' => 'array'],
                [
                    ['foo' => 'bar'],
                    4,
                    ['foo' => ['foo' => 'bar']],
                ],
            ],
            'object/array' => [
                ['root' => 'object', 'document' => 'array'],
                [
                    (object) ['foo' => 'bar'],
                    4,
                    (object) ['foo' => ['foo' => 'bar']],
                ],
            ],
            'array/stdClass' => [
                ['root' => 'array', 'document' => 'stdClass'],
                [
                    ['foo' => 'bar'],
                    4,
                    ['foo' => (object) ['foo' => 'bar']],
                ],
            ],
        ];
    }

    public function testDrop()
    {
        $writeResult = $this->collection->insertOne(['x' => 1]);
        $this->assertEquals(1, $writeResult->getInsertedCount());

        $commandResult = $this->collection->drop();
        $this->assertCommandSucceeded($commandResult);
        $this->assertCollectionCount($this->getNamespace(), 0);
    }

    /**
     * @todo Move this to a unit test once Manager can be mocked
     */
    public function testDropIndexShouldNotAllowWildcardCharacter()
    {
        $this->expectException(InvalidArgumentException::class);
        $this->collection->dropIndex('*');
    }

    public function testExplain()
    {
        $this->createFixtures(3);

        $operation = new Count($this->getDatabaseName(), $this->getCollectionName(), ['x' => ['$gte' => 1]], []);

        $result = $this->collection->explain($operation);

        $this->assertArrayHasKey('queryPlanner', $result);
    }

    public function testFindOne()
    {
        $this->createFixtures(5);

        $filter = ['_id' => ['$lt' => 5]];
        $options = [
            'skip' => 1,
            'sort' => ['x' => -1],
        ];

        $expected = ['_id' => 3, 'x' => 33];

        $this->assertSameDocument($expected, $this->collection->findOne($filter, $options));
    }

    public function testFindWithinTransaction()
    {
        $this->skipIfTransactionsAreNotSupported();

        // Collection must be created before the transaction starts
        $this->createCollection();

        $session = $this->manager->startSession();
        $session->startTransaction();

        try {
            $this->createFixtures(3, ['session' => $session]);

            $cursor = $this->collection->find(
                ['_id' => ['$lt' => 3]],
                ['session' => $session]
            );

            $expected = [
                ['_id' => 1, 'x' => 11],
                ['_id' => 2, 'x' => 22],
            ];

            $this->assertSameDocuments($expected, $cursor);

            $session->commitTransaction();
        } finally {
            $session->endSession();
        }
    }

    public function testWithOptionsInheritsOptions()
    {
        $collectionOptions = [
            'readConcern' => new ReadConcern(ReadConcern::LOCAL),
            'readPreference' => new ReadPreference(ReadPreference::RP_SECONDARY_PREFERRED),
            'typeMap' => ['root' => 'array'],
            'writeConcern' => new WriteConcern(WriteConcern::MAJORITY),
        ];

        $collection = new Collection($this->manager, $this->getDatabaseName(), $this->getCollectionName(), $collectionOptions);
        $clone = $collection->withOptions();
        $debug = $clone->__debugInfo();

        $this->assertSame($this->manager, $debug['manager']);
        $this->assertSame($this->getDatabaseName(), $debug['databaseName']);
        $this->assertSame($this->getCollectionName(), $debug['collectionName']);
        $this->assertInstanceOf(ReadConcern::class, $debug['readConcern']);
        $this->assertSame(ReadConcern::LOCAL, $debug['readConcern']->getLevel());
        $this->assertInstanceOf(ReadPreference::class, $debug['readPreference']);
        $this->assertSame(ReadPreference::RP_SECONDARY_PREFERRED, $debug['readPreference']->getMode());
        $this->assertIsArray($debug['typeMap']);
        $this->assertSame(['root' => 'array'], $debug['typeMap']);
        $this->assertInstanceOf(WriteConcern::class, $debug['writeConcern']);
        $this->assertSame(WriteConcern::MAJORITY, $debug['writeConcern']->getW());
    }

    public function testWithOptionsPassesOptions()
    {
        $collectionOptions = [
            'readConcern' => new ReadConcern(ReadConcern::LOCAL),
            'readPreference' => new ReadPreference(ReadPreference::RP_SECONDARY_PREFERRED),
            'typeMap' => ['root' => 'array'],
            'writeConcern' => new WriteConcern(WriteConcern::MAJORITY),
        ];

        $clone = $this->collection->withOptions($collectionOptions);
        $debug = $clone->__debugInfo();

        $this->assertInstanceOf(ReadConcern::class, $debug['readConcern']);
        $this->assertSame(ReadConcern::LOCAL, $debug['readConcern']->getLevel());
        $this->assertInstanceOf(ReadPreference::class, $debug['readPreference']);
        $this->assertSame(ReadPreference::RP_SECONDARY_PREFERRED, $debug['readPreference']->getMode());
        $this->assertIsArray($debug['typeMap']);
        $this->assertSame(['root' => 'array'], $debug['typeMap']);
        $this->assertInstanceOf(WriteConcern::class, $debug['writeConcern']);
        $this->assertSame(WriteConcern::MAJORITY, $debug['writeConcern']->getW());
    }

    /**
<<<<<<< HEAD
     * @group matrix-testing-server-4.4-driver-4.0
     * @group matrix-testing-server-4.4-driver-4.2
     * @group matrix-testing-server-5.0-driver-4.0
     * @group matrix-testing-server-5.0-driver-4.2
=======
     * @group matrix-testing-exclude-server-4.4-driver-4.0
     * @group matrix-testing-exclude-server-5.0-driver-4.0
>>>>>>> 2e2e205f
     */
    public function testMapReduce()
    {
        $this->createFixtures(3);

        $map = new Javascript('function() { emit(1, this.x); }');
        $reduce = new Javascript('function(key, values) { return Array.sum(values); }');
        $out = ['inline' => 1];

        $result = $this->collection->mapReduce($map, $reduce, $out);

        $this->assertInstanceOf(MapReduceResult::class, $result);
        $expected = [
            [ '_id' => 1.0, 'value' => 66.0 ],
        ];

        $this->assertSameDocuments($expected, $result);

        $this->assertGreaterThanOrEqual(0, $result->getExecutionTimeMS());
        $this->assertNotEmpty($result->getCounts());
    }

    public function collectionMethodClosures()
    {
        return [
            [
                function ($collection, $session, $options = []) {
                    $collection->aggregate(
                        [['$match' => ['_id' => ['$lt' => 3]]]],
                        ['session' => $session] + $options
                    );
                }, 'rw',
            ],

            [
                function ($collection, $session, $options = []) {
                    $collection->bulkWrite(
                        [['insertOne' => [['test' => 'foo']]]],
                        ['session' => $session] + $options
                    );
                }, 'w',
            ],

            /* Disabled, as count command can't be used in transactions
            [
                function($collection, $session, $options = []) {
                    $collection->count(
                        [],
                        ['session' => $session] + $options
                    );
                }, 'r'
            ],
            */

            [
                function ($collection, $session, $options = []) {
                    $collection->countDocuments(
                        [],
                        ['session' => $session] + $options
                    );
                }, 'r',
            ],

            /* Disabled, as it's illegal to use createIndex command in transactions
            [
                function($collection, $session, $options = []) {
                    $collection->createIndex(
                        ['test' => 1],
                        ['session' => $session] + $options
                    );
                }, 'w'
            ],
            */

            [
                function ($collection, $session, $options = []) {
                    $collection->deleteMany(
                        ['test' => 'foo'],
                        ['session' => $session] + $options
                    );
                }, 'w',
            ],

            [
                function ($collection, $session, $options = []) {
                    $collection->deleteOne(
                        ['test' => 'foo'],
                        ['session' => $session] + $options
                    );
                }, 'w',
            ],

            [
                function ($collection, $session, $options = []) {
                    $collection->distinct(
                        '_id',
                        [],
                        ['session' => $session] + $options
                    );
                }, 'r',
            ],

            /* Disabled, as it's illegal to use drop command in transactions
            [
                function($collection, $session, $options = []) {
                    $collection->drop(
                        ['session' => $session] + $options
                    );
                }, 'w'
            ],
            */

            /* Disabled, as it's illegal to use dropIndexes command in transactions
            [
                function($collection, $session, $options = []) {
                    $collection->dropIndex(
                        '_id_1',
                        ['session' => $session] + $options
                    );
                }, 'w'
            ], */

            /* Disabled, as it's illegal to use dropIndexes command in transactions
            [
                function($collection, $session, $options = []) {
                    $collection->dropIndexes(
                        ['session' => $session] + $options
                    );
                }, 'w'
            ],
            */

            /* Disabled, as count command can't be used in transactions
            [
                function($collection, $session, $options = []) {
                    $collection->estimatedDocumentCount(
                        ['session' => $session] + $options
                    );
                }, 'r'
            ],
            */

            [
                function ($collection, $session, $options = []) {
                    $collection->find(
                        ['test' => 'foo'],
                        ['session' => $session] + $options
                    );
                }, 'r',
            ],

            [
                function ($collection, $session, $options = []) {
                    $collection->findOne(
                        ['test' => 'foo'],
                        ['session' => $session] + $options
                    );
                }, 'r',
            ],

            [
                function ($collection, $session, $options = []) {
                    $collection->findOneAndDelete(
                        ['test' => 'foo'],
                        ['session' => $session] + $options
                    );
                }, 'w',
            ],

            [
                function ($collection, $session, $options = []) {
                    $collection->findOneAndReplace(
                        ['test' => 'foo'],
                        [],
                        ['session' => $session] + $options
                    );
                }, 'w',
            ],

            [
                function ($collection, $session, $options = []) {
                    $collection->findOneAndUpdate(
                        ['test' => 'foo'],
                        ['$set' => ['updated' => 1]],
                        ['session' => $session] + $options
                    );
                }, 'w',
            ],

            [
                function ($collection, $session, $options = []) {
                    $collection->insertMany(
                        [
                            ['test' => 'foo'],
                            ['test' => 'bar'],
                        ],
                        ['session' => $session] + $options
                    );
                }, 'w',
            ],

            [
                function ($collection, $session, $options = []) {
                    $collection->insertOne(
                        ['test' => 'foo'],
                        ['session' => $session] + $options
                    );
                }, 'w',
            ],

            /* Disabled, as it's illegal to use listIndexes command in transactions
            [
                function($collection, $session, $options = []) {
                    $collection->listIndexes(
                        ['session' => $session] + $options
                    );
                }, 'r'
            ],
            */

            /* Disabled, as it's illegal to use mapReduce command in transactions
            [
                function($collection, $session, $options = []) {
                    $collection->mapReduce(
                        new \MongoDB\BSON\Javascript('function() { emit(this.state, this.pop); }'),
                        new \MongoDB\BSON\Javascript('function(key, values) { return Array.sum(values) }'),
                        ['inline' => 1],
                        ['session' => $session] + $options
                    );
                }, 'rw'
            ],
            */

            [
                function ($collection, $session, $options = []) {
                    $collection->replaceOne(
                        ['test' => 'foo'],
                        [],
                        ['session' => $session] + $options
                    );
                }, 'w',
            ],

            [
                function ($collection, $session, $options = []) {
                    $collection->updateMany(
                        ['test' => 'foo'],
                        ['$set' => ['updated' => 1]],
                        ['session' => $session] + $options
                    );
                }, 'w',
            ],

            [
                function ($collection, $session, $options = []) {
                    $collection->updateOne(
                        ['test' => 'foo'],
                        ['$set' => ['updated' => 1]],
                        ['session' => $session] + $options
                    );
                }, 'w',
            ],

            /* Disabled, as it's illegal to use change streams in transactions
            [
                function($collection, $session, $options = []) {
                    $collection->watch(
                        [],
                        ['session' => $session] + $options
                    );
                }, 'r'
            ],
            */
        ];
    }

    public function collectionReadMethodClosures()
    {
        return array_filter(
            $this->collectionMethodClosures(),
            function ($rw) {
                if (strchr($rw[1], 'r') !== false) {
                    return true;
                }
            }
        );
    }

    public function collectionWriteMethodClosures()
    {
        return array_filter(
            $this->collectionMethodClosures(),
            function ($rw) {
                if (strchr($rw[1], 'w') !== false) {
                    return true;
                }
            }
        );
    }

    /**
     * @dataProvider collectionMethodClosures
     */
    public function testMethodDoesNotInheritReadWriteConcernInTranasaction(Closure $method)
    {
        $this->skipIfTransactionsAreNotSupported();

        $this->createCollection();

        $session = $this->manager->startSession();
        $session->startTransaction();

        $collection = $this->collection->withOptions([
            'readConcern' => new ReadConcern(ReadConcern::LOCAL),
            'writeConcern' => new WriteConcern(1),
        ]);

        (new CommandObserver())->observe(
            function () use ($method, $collection, $session) {
                call_user_func($method, $collection, $session);
            },
            function (array $event) {
                $this->assertObjectNotHasAttribute('writeConcern', $event['started']->getCommand());
                $this->assertObjectNotHasAttribute('readConcern', $event['started']->getCommand());
            }
        );
    }

    /**
     * @dataProvider collectionWriteMethodClosures
     */
    public function testMethodInTransactionWithWriteConcernOption($method)
    {
        $this->skipIfTransactionsAreNotSupported();

        $this->createCollection();

        $session = $this->manager->startSession();
        $session->startTransaction();

        $this->expectException(UnsupportedException::class);
        $this->expectExceptionMessage('"writeConcern" option cannot be specified within a transaction');

        try {
            call_user_func($method, $this->collection, $session, ['writeConcern' => new WriteConcern(1)]);
        } finally {
            $session->endSession();
        }
    }

    /**
     * @dataProvider collectionReadMethodClosures
     */
    public function testMethodInTransactionWithReadConcernOption($method)
    {
        $this->skipIfTransactionsAreNotSupported();

        $this->createCollection();

        $session = $this->manager->startSession();
        $session->startTransaction();

        $this->expectException(UnsupportedException::class);
        $this->expectExceptionMessage('"readConcern" option cannot be specified within a transaction');

        try {
            call_user_func($method, $this->collection, $session, ['readConcern' => new ReadConcern(ReadConcern::LOCAL)]);
        } finally {
            $session->endSession();
        }
    }

    /**
     * Create data fixtures.
     *
     * @param integer $n
     * @param array   $executeBulkWriteOptions
     */
    private function createFixtures($n, array $executeBulkWriteOptions = [])
    {
        $bulkWrite = new BulkWrite(['ordered' => true]);

        for ($i = 1; $i <= $n; $i++) {
            $bulkWrite->insert([
                '_id' => $i,
                'x' => (integer) ($i . $i),
            ]);
        }

        $result = $this->manager->executeBulkWrite($this->getNamespace(), $bulkWrite, $executeBulkWriteOptions);

        $this->assertEquals($n, $result->getInsertedCount());
    }
}<|MERGE_RESOLUTION|>--- conflicted
+++ resolved
@@ -380,15 +380,10 @@
     }
 
     /**
-<<<<<<< HEAD
-     * @group matrix-testing-server-4.4-driver-4.0
-     * @group matrix-testing-server-4.4-driver-4.2
-     * @group matrix-testing-server-5.0-driver-4.0
-     * @group matrix-testing-server-5.0-driver-4.2
-=======
      * @group matrix-testing-exclude-server-4.4-driver-4.0
+     * @group matrix-testing-exclude-server-4.4-driver-4.2
      * @group matrix-testing-exclude-server-5.0-driver-4.0
->>>>>>> 2e2e205f
+     * @group matrix-testing-exclude-server-5.0-driver-4.2
      */
     public function testMapReduce()
     {
