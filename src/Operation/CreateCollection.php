<?php
/*
 * Copyright 2015-present MongoDB, Inc.
 *
 * Licensed under the Apache License, Version 2.0 (the "License");
 * you may not use this file except in compliance with the License.
 * You may obtain a copy of the License at
 *
 *   https://www.apache.org/licenses/LICENSE-2.0
 *
 * Unless required by applicable law or agreed to in writing, software
 * distributed under the License is distributed on an "AS IS" BASIS,
 * WITHOUT WARRANTIES OR CONDITIONS OF ANY KIND, either express or implied.
 * See the License for the specific language governing permissions and
 * limitations under the License.
 */

namespace MongoDB\Operation;

use MongoDB\Driver\Command;
use MongoDB\Driver\Exception\RuntimeException as DriverRuntimeException;
use MongoDB\Driver\Server;
use MongoDB\Driver\Session;
use MongoDB\Driver\WriteConcern;
use MongoDB\Exception\InvalidArgumentException;

use function current;
use function is_array;
use function is_bool;
use function is_integer;
use function is_object;
use function is_string;
use function sprintf;
use function trigger_error;

use const E_USER_DEPRECATED;

/**
 * Operation for the create command.
 *
 * @api
 * @see \MongoDB\Database::createCollection()
 * @see https://mongodb.com/docs/manual/reference/command/create/
 */
class CreateCollection implements Executable
{
    public const USE_POWER_OF_2_SIZES = 1;
    public const NO_PADDING = 2;

    /** @var string */
    private $databaseName;

    /** @var string */
    private $collectionName;

    /** @var array */
    private $options = [];

    /**
     * Constructs a create command.
     *
     * Supported options:
     *
     *  * autoIndexId (boolean): Specify false to disable the automatic creation
     *    of an index on the _id field. For replica sets, this option cannot be
     *    false. The default is true.
     *
     *    This option has been deprecated since MongoDB 3.2. As of MongoDB 4.0,
     *    this option cannot be false when creating a replicated collection
     *    (i.e. a collection outside of the local database in any mongod mode).
     *
     *  * capped (boolean): Specify true to create a capped collection. If set,
     *    the size option must also be specified. The default is false.
     *
     *  * comment (mixed): Enables users to specify an arbitrary comment to help trace
     *    the operation through the database profiler, currentOp and logs. The
     *    default is to not send a value.
     *
     *    The comment can be any valid BSON type for server versions 4.4 and above.
     *
     *  * changeStreamPreAndPostImages (document): Used to configure support for
     *    pre- and post-images in change streams.
     *
     *    This is not supported for server versions < 6.0.
     *
     *  * clusteredIndex (document): A clustered index specification.
     *
     *    This is not supported for server versions < 5.3.
     *
     *  * collation (document): Collation specification.
     *
     *  * expireAfterSeconds: The TTL for documents in time series collections.
     *
     *    This is not supported for servers versions < 5.0.
     *
     *  * flags (integer): Options for the MMAPv1 storage engine only. Must be a
     *    bitwise combination CreateCollection::USE_POWER_OF_2_SIZES and
     *    CreateCollection::NO_PADDING. The default is
     *    CreateCollection::USE_POWER_OF_2_SIZES.
     *
     *  * indexOptionDefaults (document): Default configuration for indexes when
     *    creating the collection.
     *
     *  * max (integer): The maximum number of documents allowed in the capped
     *    collection. The size option takes precedence over this limit.
     *
     *  * maxTimeMS (integer): The maximum amount of time to allow the query to
     *    run.
     *
     *  * pipeline (array): An array that consists of the aggregation pipeline
     *    stage(s), which will be applied to the collection or view specified by
     *    viewOn.
     *
     *  * session (MongoDB\Driver\Session): Client session.
     *
     *  * size (integer): The maximum number of bytes for a capped collection.
     *
     *  * storageEngine (document): Storage engine options.
     *
     *  * timeseries (document): Options for time series collections.
     *
     *    This is not supported for servers versions < 5.0.
     *
     *  * typeMap (array): Type map for BSON deserialization. This will only be
     *    used for the returned command result document.
     *
     *  * validationAction (string): Validation action.
     *
     *  * validationLevel (string): Validation level.
     *
     *  * validator (document): Validation rules or expressions.
     *
     *  * viewOn (string): The name of the source collection or view from which
     *    to create the view.
     *
     *  * writeConcern (MongoDB\Driver\WriteConcern): Write concern.
     *
     * @see https://source.wiredtiger.com/2.4.1/struct_w_t___s_e_s_s_i_o_n.html#a358ca4141d59c345f401c58501276bbb
     * @see https://mongodb.com/docs/manual/core/schema-validation/
     * @param string $databaseName   Database name
     * @param string $collectionName Collection name
     * @param array  $options        Command options
     * @throws InvalidArgumentException for parameter/option parsing errors
     */
    public function __construct($databaseName, $collectionName, array $options = [])
    {
        if (isset($options['autoIndexId']) && ! is_bool($options['autoIndexId'])) {
            throw InvalidArgumentException::invalidType('"autoIndexId" option', $options['autoIndexId'], 'boolean');
        }

        if (isset($options['capped']) && ! is_bool($options['capped'])) {
            throw InvalidArgumentException::invalidType('"capped" option', $options['capped'], 'boolean');
        }

        if (isset($options['changeStreamPreAndPostImages']) && ! is_array($options['changeStreamPreAndPostImages']) && ! is_object($options['changeStreamPreAndPostImages'])) {
            throw InvalidArgumentException::invalidType('"changeStreamPreAndPostImages" option', $options['changeStreamPreAndPostImages'], 'array or object');
        }

        if (isset($options['clusteredIndex']) && ! is_array($options['clusteredIndex']) && ! is_object($options['clusteredIndex'])) {
            throw InvalidArgumentException::invalidType('"clusteredIndex" option', $options['clusteredIndex'], 'array or object');
        }

        if (isset($options['collation']) && ! is_array($options['collation']) && ! is_object($options['collation'])) {
            throw InvalidArgumentException::invalidType('"collation" option', $options['collation'], 'array or object');
        }

        if (isset($options['expireAfterSeconds']) && ! is_integer($options['expireAfterSeconds'])) {
            throw InvalidArgumentException::invalidType('"expireAfterSeconds" option', $options['expireAfterSeconds'], 'integer');
        }

        if (isset($options['flags']) && ! is_integer($options['flags'])) {
            throw InvalidArgumentException::invalidType('"flags" option', $options['flags'], 'integer');
        }

        if (isset($options['indexOptionDefaults']) && ! is_array($options['indexOptionDefaults']) && ! is_object($options['indexOptionDefaults'])) {
            throw InvalidArgumentException::invalidType('"indexOptionDefaults" option', $options['indexOptionDefaults'], 'array or object');
        }

        if (isset($options['max']) && ! is_integer($options['max'])) {
            throw InvalidArgumentException::invalidType('"max" option', $options['max'], 'integer');
        }

        if (isset($options['maxTimeMS']) && ! is_integer($options['maxTimeMS'])) {
            throw InvalidArgumentException::invalidType('"maxTimeMS" option', $options['maxTimeMS'], 'integer');
        }

        if (isset($options['pipeline']) && ! is_array($options['pipeline'])) {
            throw InvalidArgumentException::invalidType('"pipeline" option', $options['pipeline'], 'array');
        }

        if (isset($options['session']) && ! $options['session'] instanceof Session) {
            throw InvalidArgumentException::invalidType('"session" option', $options['session'], Session::class);
        }

        if (isset($options['size']) && ! is_integer($options['size'])) {
            throw InvalidArgumentException::invalidType('"size" option', $options['size'], 'integer');
        }

        if (isset($options['storageEngine']) && ! is_array($options['storageEngine']) && ! is_object($options['storageEngine'])) {
            throw InvalidArgumentException::invalidType('"storageEngine" option', $options['storageEngine'], 'array or object');
        }

        if (isset($options['timeseries']) && ! is_array($options['timeseries']) && ! is_object($options['timeseries'])) {
            throw InvalidArgumentException::invalidType('"timeseries" option', $options['timeseries'], ['array', 'object']);
        }

        if (isset($options['typeMap']) && ! is_array($options['typeMap'])) {
            throw InvalidArgumentException::invalidType('"typeMap" option', $options['typeMap'], 'array');
        }

        if (isset($options['validationAction']) && ! is_string($options['validationAction'])) {
            throw InvalidArgumentException::invalidType('"validationAction" option', $options['validationAction'], 'string');
        }

        if (isset($options['validationLevel']) && ! is_string($options['validationLevel'])) {
            throw InvalidArgumentException::invalidType('"validationLevel" option', $options['validationLevel'], 'string');
        }

        if (isset($options['validator']) && ! is_array($options['validator']) && ! is_object($options['validator'])) {
            throw InvalidArgumentException::invalidType('"validator" option', $options['validator'], 'array or object');
        }

        if (isset($options['viewOn']) && ! is_string($options['viewOn'])) {
            throw InvalidArgumentException::invalidType('"viewOn" option', $options['viewOn'], 'string');
        }

        if (isset($options['writeConcern']) && ! $options['writeConcern'] instanceof WriteConcern) {
            throw InvalidArgumentException::invalidType('"writeConcern" option', $options['writeConcern'], WriteConcern::class);
        }

        if (isset($options['writeConcern']) && $options['writeConcern']->isDefault()) {
            unset($options['writeConcern']);
        }

        if (isset($options['autoIndexId'])) {
            trigger_error('The "autoIndexId" option is deprecated and will be removed in a future release', E_USER_DEPRECATED);
        }

        if (isset($options['pipeline'])) {
            $expectedIndex = 0;

            foreach ($options['pipeline'] as $i => $operation) {
                if ($i !== $expectedIndex) {
                    throw new InvalidArgumentException(sprintf('The "pipeline" option is not a list (unexpected index: "%s")', $i));
                }

                if (! is_array($operation) && ! is_object($operation)) {
                    throw InvalidArgumentException::invalidType(sprintf('$options["pipeline"][%d]', $i), $operation, 'array or object');
                }

                $expectedIndex += 1;
            }
        }

        $this->databaseName = (string) $databaseName;
        $this->collectionName = (string) $collectionName;
        $this->options = $options;
    }

    /**
     * Execute the operation.
     *
     * @see Executable::execute()
     * @param Server $server
     * @return array|object Command result document
     * @throws DriverRuntimeException for other driver errors (e.g. connection errors)
     */
    public function execute(Server $server)
    {
        $cursor = $server->executeWriteCommand($this->databaseName, $this->createCommand(), $this->createOptions());

        if (isset($this->options['typeMap'])) {
            $cursor->setTypeMap($this->options['typeMap']);
        }

        return current($cursor->toArray());
    }

    /**
     * Create the create command.
     *
     * @return Command
     */
    private function createCommand()
    {
        $cmd = ['create' => $this->collectionName];

<<<<<<< HEAD
        foreach (['autoIndexId', 'capped', 'comment', 'expireAfterSeconds', 'flags', 'max', 'maxTimeMS', 'size', 'validationAction', 'validationLevel'] as $option) {
=======
        foreach (['autoIndexId', 'capped', 'expireAfterSeconds', 'flags', 'max', 'maxTimeMS', 'pipeline', 'size', 'validationAction', 'validationLevel', 'viewOn'] as $option) {
>>>>>>> 370b5a23
            if (isset($this->options[$option])) {
                $cmd[$option] = $this->options[$option];
            }
        }

        foreach (['changeStreamPreAndPostImages', 'clusteredIndex', 'collation', 'indexOptionDefaults', 'storageEngine', 'timeseries', 'validator'] as $option) {
            if (isset($this->options[$option])) {
                $cmd[$option] = (object) $this->options[$option];
            }
        }

        return new Command($cmd);
    }

    /**
     * Create options for executing the command.
     *
     * @see https://php.net/manual/en/mongodb-driver-server.executewritecommand.php
     * @return array
     */
    private function createOptions()
    {
        $options = [];

        if (isset($this->options['session'])) {
            $options['session'] = $this->options['session'];
        }

        if (isset($this->options['writeConcern'])) {
            $options['writeConcern'] = $this->options['writeConcern'];
        }

        return $options;
    }
}<|MERGE_RESOLUTION|>--- conflicted
+++ resolved
@@ -285,11 +285,7 @@
     {
         $cmd = ['create' => $this->collectionName];
 
-<<<<<<< HEAD
-        foreach (['autoIndexId', 'capped', 'comment', 'expireAfterSeconds', 'flags', 'max', 'maxTimeMS', 'size', 'validationAction', 'validationLevel'] as $option) {
-=======
-        foreach (['autoIndexId', 'capped', 'expireAfterSeconds', 'flags', 'max', 'maxTimeMS', 'pipeline', 'size', 'validationAction', 'validationLevel', 'viewOn'] as $option) {
->>>>>>> 370b5a23
+        foreach (['autoIndexId', 'capped', 'comment', 'expireAfterSeconds', 'flags', 'max', 'maxTimeMS', 'pipeline', 'size', 'validationAction', 'validationLevel', 'viewOn'] as $option) {
             if (isset($this->options[$option])) {
                 $cmd[$option] = $this->options[$option];
             }
