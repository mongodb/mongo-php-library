--- conflicted
+++ resolved
@@ -104,7 +104,6 @@
         vars:
           EXTENSION_BRANCH: "v1.20"
       - func: "upload extension"
-<<<<<<< HEAD
   - name: "build-php-8.1-next-minor"
     tags: ["build", "php8.1", "next-minor"]
     commands:
@@ -114,113 +113,4 @@
       - func: "compile extension"
         vars:
           EXTENSION_BRANCH: "v1.x"
-      - func: "upload extension"
-  - name: "build-php-8.0"
-    tags: ["build", "php8.0", "stable", "pr", "tag"]
-    commands:
-      - func: "locate PHP binaries"
-        vars:
-          PHP_VERSION: "8.0"
-      - func: "compile extension"
-      - func: "upload extension"
-  - name: "build-php-8.0-lowest"
-    tags: ["build", "php8.0", "lowest", "pr", "tag"]
-    commands:
-      - func: "locate PHP binaries"
-        vars:
-          PHP_VERSION: "8.0"
-      - func: "compile extension"
-        vars:
-          EXTENSION_VERSION: "1.20.0"
-      - func: "upload extension"
-  - name: "build-php-8.0-next-stable"
-    tags: ["build", "php8.0", "next-stable", "pr", "tag"]
-    commands:
-      - func: "locate PHP binaries"
-        vars:
-          PHP_VERSION: "8.0"
-      - func: "compile extension"
-        vars:
-          EXTENSION_BRANCH: "v1.20"
-      - func: "upload extension"
-  - name: "build-php-8.0-next-minor"
-    tags: ["build", "php8.0", "next-minor"]
-    commands:
-      - func: "locate PHP binaries"
-        vars:
-          PHP_VERSION: "8.0"
-      - func: "compile extension"
-        vars:
-          EXTENSION_BRANCH: "v1.x"
-      - func: "upload extension"
-  - name: "build-php-7.4"
-    tags: ["build", "php7.4", "stable", "pr", "tag"]
-    commands:
-      - func: "locate PHP binaries"
-        vars:
-          PHP_VERSION: "7.4"
-      - func: "compile extension"
-      - func: "upload extension"
-  - name: "build-php-7.4-lowest"
-    tags: ["build", "php7.4", "lowest", "pr", "tag"]
-    commands:
-      - func: "locate PHP binaries"
-        vars:
-          PHP_VERSION: "7.4"
-      - func: "compile extension"
-        vars:
-          EXTENSION_VERSION: "1.20.0"
-      - func: "upload extension"
-  - name: "build-php-7.4-next-stable"
-    tags: ["build", "php7.4", "next-stable", "pr", "tag"]
-    commands:
-      - func: "locate PHP binaries"
-        vars:
-          PHP_VERSION: "7.4"
-      - func: "compile extension"
-        vars:
-          EXTENSION_BRANCH: "v1.20"
-      - func: "upload extension"
-  - name: "build-php-7.4-next-minor"
-    tags: ["build", "php7.4", "next-minor"]
-    commands:
-      - func: "locate PHP binaries"
-        vars:
-          PHP_VERSION: "7.4"
-      - func: "compile extension"
-        vars:
-          EXTENSION_BRANCH: "v1.x"
-      - func: "upload extension"
-=======
-  # TODO: re-enable once 1.20.0 is released
-#  - name: "build-php-8.1-lowest"
-#    tags: ["build", "php8.1", "lowest", "pr", "tag"]
-#    commands:
-#      - func: "locate PHP binaries"
-#        vars:
-#          PHP_VERSION: "8.1"
-#      - func: "compile extension"
-#        vars:
-#          EXTENSION_VERSION: "1.20.0"
-#      - func: "upload extension"
-#  - name: "build-php-8.1-next-stable"
-#    tags: ["build", "php8.1", "next-stable", "pr", "tag"]
-#    commands:
-#      - func: "locate PHP binaries"
-#        vars:
-#          PHP_VERSION: "8.1"
-#      - func: "compile extension"
-#        vars:
-#          EXTENSION_BRANCH: "v1.20.0"
-#      - func: "upload extension"
-#  - name: "build-php-8.1-next-minor"
-#    tags: ["build", "php8.1", "next-minor"]
-#    commands:
-#      - func: "locate PHP binaries"
-#        vars:
-#          PHP_VERSION: "8.1"
-#      - func: "compile extension"
-#        vars:
-#          EXTENSION_BRANCH: "master"
-#      - func: "upload extension"
->>>>>>> ec7b346a
+      - func: "upload extension"