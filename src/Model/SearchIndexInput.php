<?php
/*
 * Copyright 2015-present MongoDB, Inc.
 *
 * Licensed under the Apache License, Version 2.0 (the "License");
 * you may not use this file except in compliance with the License.
 * You may obtain a copy of the License at
 *
 *   https://www.apache.org/licenses/LICENSE-2.0
 *
 * Unless required by applicable law or agreed to in writing, software
 * distributed under the License is distributed on an "AS IS" BASIS,
 * WITHOUT WARRANTIES OR CONDITIONS OF ANY KIND, either express or implied.
 * See the License for the specific language governing permissions and
 * limitations under the License.
 */

namespace MongoDB\Model;

use MongoDB\BSON\Serializable;
use MongoDB\Exception\InvalidArgumentException;
use stdClass;

use function is_string;
use function MongoDB\is_document;

/**
 * Search index input model class.
 *
 * This class is used to validate user input for search index creation.
 *
 * @internal
 * @see \MongoDB\Collection::createSearchIndexes()
 * @see https://github.com/mongodb/specifications/blob/master/source/index-management/index-management.rst#search-indexes
 * @see https://mongodb.com/docs/manual/reference/method/db.collection.createSearchIndex/
 */
class SearchIndexInput implements Serializable
{
    /**
     * @param array{definition: array|object, name?: string, type?: string} $index Search index specification
     * @throws InvalidArgumentException
     */
    public function __construct(private array $index)
    {
        if (! isset($index['definition'])) {
            throw new InvalidArgumentException('Required "definition" document is missing from search index specification');
        }

        if (! is_document($index['definition'])) {
            throw InvalidArgumentException::expectedDocumentType('"definition" option', $index['definition']);
        }

        // Name is optional, but must be a non-empty string if provided
        if (isset($index['name']) && ! is_string($index['name'])) {
            throw InvalidArgumentException::invalidType('"name" option', $index['name'], 'string');
        }
<<<<<<< HEAD

        if (isset($index['type']) && ! is_string($index['type'])) {
            throw InvalidArgumentException::invalidType('"type" option', $index['type'], 'string');
        }

        $this->index = $index;
=======
>>>>>>> e5e6b61f
    }

    /**
     * Serialize the search index information to BSON for search index creation.
     *
     * @see \MongoDB\Collection::createSearchIndexes()
     * @see https://php.net/mongodb-bson-serializable.bsonserialize
     */
    public function bsonSerialize(): stdClass
    {
        return (object) $this->index;
    }
}<|MERGE_RESOLUTION|>--- conflicted
+++ resolved
@@ -54,15 +54,10 @@
         if (isset($index['name']) && ! is_string($index['name'])) {
             throw InvalidArgumentException::invalidType('"name" option', $index['name'], 'string');
         }
-<<<<<<< HEAD
 
         if (isset($index['type']) && ! is_string($index['type'])) {
             throw InvalidArgumentException::invalidType('"type" option', $index['type'], 'string');
         }
-
-        $this->index = $index;
-=======
->>>>>>> e5e6b61f
     }
 
     /**
