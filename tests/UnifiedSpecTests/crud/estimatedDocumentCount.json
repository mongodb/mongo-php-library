{
  "description": "estimatedDocumentCount",
  "schemaVersion": "1.0",
  "createEntities": [
    {
      "client": {
        "id": "client0",
        "useMultipleMongoses": false,
        "uriOptions": {
          "retryReads": false
        },
        "observeEvents": [
          "commandStartedEvent"
        ]
      }
    },
    {
      "database": {
        "id": "database0",
        "client": "client0",
        "databaseName": "edc-tests"
      }
    },
    {
      "collection": {
        "id": "collection0",
        "database": "database0",
        "collectionName": "coll0"
      }
    },
    {
      "collection": {
        "id": "collection1",
        "database": "database0",
        "collectionName": "coll1"
      }
    },
    {
      "collection": {
        "id": "collection0View",
        "database": "database0",
        "collectionName": "coll0view"
      }
    }
  ],
  "initialData": [
    {
      "collectionName": "coll0",
      "databaseName": "edc-tests",
      "documents": [
        {
          "_id": 1,
          "x": 11
        },
        {
          "_id": 2,
          "x": 22
        },
        {
          "_id": 3,
          "x": 33
        }
      ]
    }
  ],
  "tests": [
    {
      "description": "estimatedDocumentCount always uses count",
      "operations": [
        {
          "name": "estimatedDocumentCount",
          "object": "collection0",
          "expectResult": 3
        }
      ],
      "expectEvents": [
        {
          "client": "client0",
          "events": [
            {
              "commandStartedEvent": {
                "command": {
<<<<<<< HEAD
=======
                  "count": "coll0"
                },
                "commandName": "count",
                "databaseName": "edc-tests"
              }
            }
          ]
        }
      ]
    },
    {
      "description": "estimatedDocumentCount with maxTimeMS",
      "operations": [
        {
          "name": "estimatedDocumentCount",
          "object": "collection0",
          "arguments": {
            "maxTimeMS": 6000
          },
          "expectResult": 3
        }
      ],
      "expectEvents": [
        {
          "client": "client0",
          "events": [
            {
              "commandStartedEvent": {
                "command": {
                  "count": "coll0",
                  "maxTimeMS": 6000
                },
                "commandName": "count",
                "databaseName": "edc-tests"
              }
            }
          ]
        }
      ]
    },
    {
      "description": "estimatedDocumentCount on non-existent collection",
      "operations": [
        {
          "name": "estimatedDocumentCount",
          "object": "collection1",
          "expectResult": 0
        }
      ],
      "expectEvents": [
        {
          "client": "client0",
          "events": [
            {
              "commandStartedEvent": {
                "command": {
                  "count": "coll1"
                },
                "commandName": "count",
                "databaseName": "edc-tests"
              }
            }
          ]
        }
      ]
    },
    {
      "description": "estimatedDocumentCount errors correctly--command error",
      "runOnRequirements": [
        {
          "minServerVersion": "4.0.0",
          "topologies": [
            "single",
            "replicaset"
          ]
        },
        {
          "minServerVersion": "4.2.0",
          "topologies": [
            "sharded"
          ]
        }
      ],
      "operations": [
        {
          "name": "failPoint",
          "object": "testRunner",
          "arguments": {
            "client": "client0",
            "failPoint": {
              "configureFailPoint": "failCommand",
              "mode": {
                "times": 1
              },
              "data": {
                "failCommands": [
                  "count"
                ],
                "errorCode": 8
              }
            }
          }
        },
        {
          "name": "estimatedDocumentCount",
          "object": "collection0",
          "expectError": {
            "errorCode": 8
          }
        }
      ],
      "expectEvents": [
        {
          "client": "client0",
          "events": [
            {
              "commandStartedEvent": {
                "command": {
>>>>>>> 8f2e921e
                  "count": "coll0"
                },
                "commandName": "count",
                "databaseName": "edc-tests"
              }
            }
          ]
        }
      ]
    },
    {
<<<<<<< HEAD
      "description": "estimatedDocumentCount with maxTimeMS",
      "operations": [
        {
          "name": "estimatedDocumentCount",
          "object": "collection0",
          "arguments": {
            "maxTimeMS": 6000
          },
          "expectResult": 3
        }
      ],
      "expectEvents": [
        {
          "client": "client0",
          "events": [
            {
              "commandStartedEvent": {
                "command": {
                  "count": "coll0",
                  "maxTimeMS": 6000
                },
                "commandName": "count",
                "databaseName": "edc-tests"
              }
            }
          ]
        }
      ]
    },
    {
      "description": "estimatedDocumentCount on non-existent collection",
      "operations": [
        {
          "name": "estimatedDocumentCount",
          "object": "collection1",
          "expectResult": 0
        }
      ],
      "expectEvents": [
        {
          "client": "client0",
          "events": [
            {
              "commandStartedEvent": {
                "command": {
                  "count": "coll1"
                },
                "commandName": "count",
                "databaseName": "edc-tests"
              }
            }
          ]
        }
      ]
    },
    {
      "description": "estimatedDocumentCount errors correctly--command error",
=======
      "description": "estimatedDocumentCount errors correctly--socket error",
>>>>>>> 8f2e921e
      "runOnRequirements": [
        {
          "minServerVersion": "4.0.0",
          "topologies": [
            "single",
            "replicaset"
          ]
        },
        {
          "minServerVersion": "4.2.0",
          "topologies": [
            "sharded"
          ]
        }
      ],
      "operations": [
        {
          "name": "failPoint",
          "object": "testRunner",
          "arguments": {
            "client": "client0",
            "failPoint": {
              "configureFailPoint": "failCommand",
              "mode": {
                "times": 1
              },
              "data": {
                "failCommands": [
                  "count"
                ],
                "closeConnection": true
              }
            }
          }
        },
        {
          "name": "estimatedDocumentCount",
          "object": "collection0",
          "expectError": {
            "isError": true
          }
        }
      ],
      "expectEvents": [
        {
          "client": "client0",
          "events": [
            {
              "commandStartedEvent": {
                "command": {
                  "count": "coll0"
                },
                "commandName": "count",
                "databaseName": "edc-tests"
              }
            }
          ]
        }
      ]
    },
    {
<<<<<<< HEAD
      "description": "estimatedDocumentCount errors correctly--socket error",
      "runOnRequirements": [
        {
          "minServerVersion": "4.0.0",
          "topologies": [
            "single",
            "replicaset"
          ]
        },
        {
          "minServerVersion": "4.2.0",
          "topologies": [
            "sharded"
          ]
=======
      "description": "estimatedDocumentCount works correctly on views",
      "runOnRequirements": [
        {
          "minServerVersion": "3.4.0"
>>>>>>> 8f2e921e
        }
      ],
      "operations": [
        {
          "name": "dropCollection",
          "object": "database0",
          "arguments": {
            "collection": "coll0view"
          }
        },
        {
          "name": "createCollection",
          "object": "database0",
          "arguments": {
            "collection": "coll0view",
            "viewOn": "coll0",
            "pipeline": [
              {
                "$match": {
                  "_id": {
                    "$gt": 1
                  }
                }
              }
            ]
          }
        },
        {
          "name": "estimatedDocumentCount",
          "object": "collection0View",
          "expectResult": 2
        }
      ],
      "expectEvents": [
        {
          "client": "client0",
          "events": [
            {
              "commandStartedEvent": {
                "command": {
                  "drop": "coll0view"
                },
                "commandName": "drop",
                "databaseName": "edc-tests"
              }
            },
            {
              "commandStartedEvent": {
                "command": {
                  "create": "coll0view",
                  "viewOn": "coll0",
                  "pipeline": [
                    {
                      "$match": {
                        "_id": {
                          "$gt": 1
                        }
                      }
                    }
                  ]
                },
                "commandName": "create",
                "databaseName": "edc-tests"
              }
            },
            {
              "commandStartedEvent": {
                "command": {
                  "count": "coll0view"
                },
                "commandName": "count",
                "databaseName": "edc-tests"
              }
            }
          ]
        }
      ]
    }
  ]
}<|MERGE_RESOLUTION|>--- conflicted
+++ resolved
@@ -80,8 +80,6 @@
             {
               "commandStartedEvent": {
                 "command": {
-<<<<<<< HEAD
-=======
                   "count": "coll0"
                 },
                 "commandName": "count",
@@ -200,7 +198,6 @@
             {
               "commandStartedEvent": {
                 "command": {
->>>>>>> 8f2e921e
                   "count": "coll0"
                 },
                 "commandName": "count",
@@ -212,67 +209,7 @@
       ]
     },
     {
-<<<<<<< HEAD
-      "description": "estimatedDocumentCount with maxTimeMS",
-      "operations": [
-        {
-          "name": "estimatedDocumentCount",
-          "object": "collection0",
-          "arguments": {
-            "maxTimeMS": 6000
-          },
-          "expectResult": 3
-        }
-      ],
-      "expectEvents": [
-        {
-          "client": "client0",
-          "events": [
-            {
-              "commandStartedEvent": {
-                "command": {
-                  "count": "coll0",
-                  "maxTimeMS": 6000
-                },
-                "commandName": "count",
-                "databaseName": "edc-tests"
-              }
-            }
-          ]
-        }
-      ]
-    },
-    {
-      "description": "estimatedDocumentCount on non-existent collection",
-      "operations": [
-        {
-          "name": "estimatedDocumentCount",
-          "object": "collection1",
-          "expectResult": 0
-        }
-      ],
-      "expectEvents": [
-        {
-          "client": "client0",
-          "events": [
-            {
-              "commandStartedEvent": {
-                "command": {
-                  "count": "coll1"
-                },
-                "commandName": "count",
-                "databaseName": "edc-tests"
-              }
-            }
-          ]
-        }
-      ]
-    },
-    {
-      "description": "estimatedDocumentCount errors correctly--command error",
-=======
       "description": "estimatedDocumentCount errors correctly--socket error",
->>>>>>> 8f2e921e
       "runOnRequirements": [
         {
           "minServerVersion": "4.0.0",
@@ -334,27 +271,10 @@
       ]
     },
     {
-<<<<<<< HEAD
-      "description": "estimatedDocumentCount errors correctly--socket error",
-      "runOnRequirements": [
-        {
-          "minServerVersion": "4.0.0",
-          "topologies": [
-            "single",
-            "replicaset"
-          ]
-        },
-        {
-          "minServerVersion": "4.2.0",
-          "topologies": [
-            "sharded"
-          ]
-=======
       "description": "estimatedDocumentCount works correctly on views",
       "runOnRequirements": [
         {
           "minServerVersion": "3.4.0"
->>>>>>> 8f2e921e
         }
       ],
       "operations": [
