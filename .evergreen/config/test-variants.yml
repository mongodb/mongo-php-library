--- conflicted
+++ resolved
@@ -1,146 +1,4 @@
 buildvariants:
-<<<<<<< HEAD
-  # PHP 8.2: test all topologies on all versions of MongoDB
-  - name: test-debian11-php82-local
-    tags: ["test", "debian", "x64"]
-    display_name: "Test: Debian 11, PHP 8.2"
-    run_on: debian11-small
-    expansions:
-      FETCH_BUILD_VARIANT: "build-debian11"
-      FETCH_BUILD_TASK: "build-php-8.2"
-      PHP_VERSION: "8.2"
-      VARIANT: debian11 # Referenced by ADL build script for downloading MQLRun
-    depends_on:
-      - variant: "build-debian11"
-        name: "build-php-8.2"
-    tasks:
-      - ".standalone .local !.csfle !.3.6 !.4.0 !.4.2 !.4.4 !.5.0"
-      - ".replicaset .local !.csfle !.3.6 !.4.0 !.4.2 !.4.4 !.5.0"
-      - ".sharded .local !.csfle !.3.6 !.4.0 !.4.2 !.4.4 !.5.0"
-      - ".loadbalanced .local !.csfle !.3.6 !.4.0 !.4.2 !.4.4 !.5.0"
-      - ".serverless"
-  - name: test-debian92-php82-local
-    tags: ["test", "debian", "x64"]
-    display_name: "Test: Debian 9.2, PHP 8.2"
-    run_on: debian92-small
-    expansions:
-      FETCH_BUILD_VARIANT: "build-debian92"
-      FETCH_BUILD_TASK: "build-php-8.2"
-      PHP_VERSION: "8.2"
-    depends_on:
-      - variant: "build-debian92"
-        name: "build-php-8.2"
-    tasks:
-      # Remember to add new major versions here as they are released
-      - ".standalone .local !.csfle !.6.0 !.7.0 !.rapid !.latest"
-      - ".replicaset .local !.csfle !.6.0 !.7.0 !.rapid !.latest"
-      - ".sharded .local !.csfle !.6.0 !.7.0 !.rapid !.latest"
-      - ".loadbalanced .local !.csfle !.6.0 !.7.0 !.rapid !.latest"
-
-  # Test remaining PHP versions with replica sets on Debian 11 with MongoDB 7.0
-  - name: test-debian11-php81-local
-    tags: ["test", "debian", "x64"]
-    display_name: "Test: Debian 11, PHP 8.1"
-    run_on: debian11-small
-    expansions:
-      FETCH_BUILD_VARIANT: "build-debian11"
-      FETCH_BUILD_TASK: "build-php-8.1"
-      PHP_VERSION: "8.1"
-    depends_on:
-      - variant: "build-debian11"
-        name: "build-php-8.1"
-    tasks:
-      - ".replicaset .local .7.0 !.csfle"
-  - name: test-debian11-php80-local
-    tags: ["test", "debian", "x64"]
-    display_name: "Test: Debian 11, PHP 8.0"
-    run_on: debian11-small
-    expansions:
-      FETCH_BUILD_VARIANT: "build-debian11"
-      FETCH_BUILD_TASK: "build-php-8.0"
-      PHP_VERSION: "8.0"
-    depends_on:
-      - variant: "build-debian11"
-        name: "build-php-8.0"
-    tasks:
-      - ".replicaset .local .7.0 !.csfle"
-  - name: test-debian11-php74-local
-    tags: ["test", "debian", "x64"]
-    display_name: "Test: Debian 11, PHP 7.4"
-    run_on: debian11-small
-    expansions:
-      FETCH_BUILD_VARIANT: "build-debian11"
-      FETCH_BUILD_TASK: "build-php-7.4"
-      PHP_VERSION: "7.4"
-    depends_on:
-      - variant: "build-debian11"
-        name: "build-php-7.4"
-    tasks:
-      - ".replicaset .local .7.0 !.csfle"
-
-  # Test with lowest PHP, PHPC, MongoDB, and dependency versions
-  - name: test-debian92-php74-local-lowest
-    tags: ["test", "debian", "x64"]
-    display_name: "Test: Debian 9.2, PHP 7.4, Lowest Dependencies"
-    run_on: debian92-small
-    expansions:
-      FETCH_BUILD_VARIANT: "build-debian92"
-      FETCH_BUILD_TASK: "build-php-7.4-lowest"
-      PHP_VERSION: "7.4"
-      DEPENDENCIES: "lowest"
-    depends_on:
-      - variant: "build-debian92"
-        name: "build-php-7.4-lowest"
-    tasks:
-      - ".replicaset .local .3.6 !.csfle"
-
-  # Test with upcoming PHPC versions
-  - name: test-debian11-php82-phpc-next-stable
-    tags: ["test", "debian", "x64"]
-    display_name: "Test: Debian 11, PHP 8.2, PHPC next-stable"
-    run_on: debian11-small
-    expansions:
-      FETCH_BUILD_VARIANT: "build-debian11"
-      FETCH_BUILD_TASK: "build-php-8.2-next-stable"
-      PHP_VERSION: "8.2"
-    depends_on:
-      - variant: "build-debian11"
-        name: "build-php-8.2-next-stable"
-    tasks:
-      - ".replicaset .local .7.0 !.csfle"
-
-  - name: test-debian11-php82-phpc-next-minor
-    tags: ["test", "debian", "x64"]
-    display_name: "Test: Debian 11, PHP 8.2, PHPC next-minor"
-    run_on: debian11-small
-    expansions:
-      FETCH_BUILD_VARIANT: "build-debian11"
-      FETCH_BUILD_TASK: "build-php-8.2-next-minor"
-      PHP_VERSION: "8.2"
-    depends_on:
-      - variant: "build-debian11"
-        name: "build-php-8.2-next-minor"
-    tasks:
-      - ".replicaset .local .7.0 !.csfle"
-
-  # Test Atlas and CSFLE on RHEL 8
-  - name: test-rhel80-php82-atlas
-    tags: ["test", "debian", "x64"]
-    display_name: "Test: RHEL 8.0, PHP 8.2"
-    run_on: rhel80-small
-    expansions:
-      FETCH_BUILD_VARIANT: "build-rhel80"
-      FETCH_BUILD_TASK: "build-php-8.2"
-      PHP_VERSION: "8.2"
-    depends_on:
-      - variant: "build-rhel80"
-        name: "build-php-8.2"
-    tasks:
-      - "test_atlas_task_group"
-      - ".csfle"
-
-=======
->>>>>>> b700b104
   # Run benchmarks
   - name: benchmark-rhel90
     tags: ["benchmark", "rhel", "x64"]
