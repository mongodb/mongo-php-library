source:
<<<<<<< HEAD
  file: apiargs-common-option.yaml
  ref: comment
post: |
  This is not supported for server versions prior to 4.4 and will result in an
  exception at execution time if used.

  .. versionadded:: 1.13
---
source:
  file: apiargs-MongoDBCollection-common-option.yaml
  ref: typeMap
=======
  file: apiargs-dropCollection-option.yaml
  ref: encryptedFields
>>>>>>> 1ee12434
post: |
  .. versionadded:: 1.13
---
source:
  file: apiargs-common-option.yaml
  ref: session
post: |
  .. versionadded:: 1.3
---
source:
  file: apiargs-MongoDBCollection-common-option.yaml
  ref: typeMap
post: |
  This will be used for the returned command result document.
---
source:
  file: apiargs-MongoDBCollection-common-option.yaml
  ref: writeConcern
...<|MERGE_RESOLUTION|>--- conflicted
+++ resolved
@@ -1,5 +1,4 @@
 source:
-<<<<<<< HEAD
   file: apiargs-common-option.yaml
   ref: comment
 post: |
@@ -9,12 +8,8 @@
   .. versionadded:: 1.13
 ---
 source:
-  file: apiargs-MongoDBCollection-common-option.yaml
-  ref: typeMap
-=======
   file: apiargs-dropCollection-option.yaml
   ref: encryptedFields
->>>>>>> 1ee12434
 post: |
   .. versionadded:: 1.13
 ---
