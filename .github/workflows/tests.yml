name: "Tests"

on:
  merge_group:
  pull_request:
    branches:
      - "v*.*"
      - "feature/*"
  push:
    branches:
      - "v*.*"
      - "feature/*"

env:
<<<<<<< HEAD
  DRIVER_VERSION: "stable"
=======
  # TODO: change to "stable" once 2.0.0 is released
  # DRIVER_VERSION: "stable"
  DRIVER_VERSION: "mongodb/mongo-php-driver@v2.x"
>>>>>>> 251bd4ba

jobs:
  phpunit:
    name: "PHPUnit tests"
    runs-on: "${{ matrix.os }}"

    strategy:
      fail-fast: true
      matrix:
        os:
          - "ubuntu-20.04"
        php-version:
          - "8.1"
          - "8.2"
          - "8.3"
          - "8.4"
        mongodb-version:
          - "4.4"
        topology:
          - "server"
        include:
          - os: "ubuntu-20.04"
            php-version: "8.1"
            mongodb-version: "6.0"
            topology: "replica_set"
          - os: "ubuntu-20.04"
            php-version: "8.1"
            mongodb-version: "6.0"
            topology: "sharded_cluster"
          - os: "ubuntu-20.04"
            php-version: "8.1"
            mongodb-version: "5.0"
            topology: "server"
          - os: "ubuntu-20.04"
            php-version: "8.1"
            mongodb-version: "4.4"
            topology: "replica_set"
          - os: "ubuntu-20.04"
            php-version: "8.1"
            mongodb-version: "4.4"
            topology: "sharded_cluster"

    steps:
      - name: "Checkout"
        uses: "actions/checkout@v4"
        with:
          fetch-depth: 2

      - id: setup-mongodb
        uses: mongodb-labs/drivers-evergreen-tools@master
        with:
          version: ${{ matrix.mongodb-version }}
          topology: ${{ matrix.topology }}

      - name: "Setup"
        uses: "./.github/actions/setup"
        with:
          php-version: ${{ matrix.php-version }}
          driver-version: ${{ env.DRIVER_VERSION }}
          php-ini-values: "zend.assertions=1"

      - name: "Run PHPUnit"
        run: "vendor/bin/phpunit -v"
        env:
          SYMFONY_DEPRECATIONS_HELPER: 999999
          MONGODB_URI: ${{ steps.setup-mongodb.outputs.cluster-uri }}<|MERGE_RESOLUTION|>--- conflicted
+++ resolved
@@ -12,13 +12,9 @@
       - "feature/*"
 
 env:
-<<<<<<< HEAD
-  DRIVER_VERSION: "stable"
-=======
   # TODO: change to "stable" once 2.0.0 is released
   # DRIVER_VERSION: "stable"
   DRIVER_VERSION: "mongodb/mongo-php-driver@v2.x"
->>>>>>> 251bd4ba
 
 jobs:
   phpunit:
