# This file is generated automatically - please edit the "templates/build/build-extension.yml" template file instead.
tasks:
  - name: "build-php-8.3"
    tags: ["build", "php8.3", "stable", "pr", "tag"]
    commands:
      - func: "locate PHP binaries"
        vars:
          PHP_VERSION: "8.3"
      - func: "compile extension"
<<<<<<< HEAD
      - func: "upload extension"
  - name: "build-php-8.3-lowest"
    tags: ["build", "php8.3", "lowest", "pr", "tag"]
    commands:
      - func: "locate PHP binaries"
        vars:
          PHP_VERSION: "8.3"
      - func: "compile extension"
        vars:
          EXTENSION_VERSION: "1.20.0"
      - func: "upload extension"
  - name: "build-php-8.3-next-stable"
    tags: ["build", "php8.3", "next-stable", "pr", "tag"]
    commands:
      - func: "locate PHP binaries"
        vars:
          PHP_VERSION: "8.3"
      - func: "compile extension"
=======
        # TODO: remove once 2.0.0 is released
>>>>>>> 251bd4ba
        vars:
          EXTENSION_BRANCH: "v2.x"
      - func: "upload extension"
<<<<<<< HEAD
  - name: "build-php-8.3-next-minor"
    tags: ["build", "php8.3", "next-minor"]
    commands:
      - func: "locate PHP binaries"
        vars:
          PHP_VERSION: "8.3"
      - func: "compile extension"
        vars:
          EXTENSION_BRANCH: "v1.x"
      - func: "upload extension"
=======
  # TODO: re-enable once 2.0.0 is released
#  - name: "build-php-8.3-lowest"
#    tags: ["build", "php8.3", "lowest", "pr", "tag"]
#    commands:
#      - func: "locate PHP binaries"
#        vars:
#          PHP_VERSION: "8.3"
#      - func: "compile extension"
#        vars:
#          EXTENSION_VERSION: "2.0.0"
#      - func: "upload extension"
#  - name: "build-php-8.3-next-stable"
#    tags: ["build", "php8.3", "next-stable", "pr", "tag"]
#    commands:
#      - func: "locate PHP binaries"
#        vars:
#          PHP_VERSION: "8.3"
#      - func: "compile extension"
#        vars:
#          EXTENSION_BRANCH: "v2.0"
#      - func: "upload extension"
#  - name: "build-php-8.3-next-minor"
#    tags: ["build", "php8.3", "next-minor"]
#    commands:
#      - func: "locate PHP binaries"
#        vars:
#          PHP_VERSION: "8.3"
#      - func: "compile extension"
#        vars:
#          EXTENSION_BRANCH: "v2.x"
#      - func: "upload extension"
>>>>>>> 251bd4ba
  - name: "build-php-8.2"
    tags: ["build", "php8.2", "stable", "pr", "tag"]
    commands:
      - func: "locate PHP binaries"
        vars:
          PHP_VERSION: "8.2"
      - func: "compile extension"
<<<<<<< HEAD
      - func: "upload extension"
  - name: "build-php-8.2-lowest"
    tags: ["build", "php8.2", "lowest", "pr", "tag"]
    commands:
      - func: "locate PHP binaries"
        vars:
          PHP_VERSION: "8.2"
      - func: "compile extension"
        vars:
          EXTENSION_VERSION: "1.20.0"
      - func: "upload extension"
  - name: "build-php-8.2-next-stable"
    tags: ["build", "php8.2", "next-stable", "pr", "tag"]
    commands:
      - func: "locate PHP binaries"
        vars:
          PHP_VERSION: "8.2"
      - func: "compile extension"
=======
        # TODO: remove once 2.0.0 is released
>>>>>>> 251bd4ba
        vars:
          EXTENSION_BRANCH: "v2.x"
      - func: "upload extension"
<<<<<<< HEAD
  - name: "build-php-8.2-next-minor"
    tags: ["build", "php8.2", "next-minor"]
    commands:
      - func: "locate PHP binaries"
        vars:
          PHP_VERSION: "8.2"
      - func: "compile extension"
        vars:
          EXTENSION_BRANCH: "v1.x"
      - func: "upload extension"
=======
  # TODO: re-enable once 2.0.0 is released
#  - name: "build-php-8.2-lowest"
#    tags: ["build", "php8.2", "lowest", "pr", "tag"]
#    commands:
#      - func: "locate PHP binaries"
#        vars:
#          PHP_VERSION: "8.2"
#      - func: "compile extension"
#        vars:
#          EXTENSION_VERSION: "2.0.0"
#      - func: "upload extension"
#  - name: "build-php-8.2-next-stable"
#    tags: ["build", "php8.2", "next-stable", "pr", "tag"]
#    commands:
#      - func: "locate PHP binaries"
#        vars:
#          PHP_VERSION: "8.2"
#      - func: "compile extension"
#        vars:
#          EXTENSION_BRANCH: "v2.0"
#      - func: "upload extension"
#  - name: "build-php-8.2-next-minor"
#    tags: ["build", "php8.2", "next-minor"]
#    commands:
#      - func: "locate PHP binaries"
#        vars:
#          PHP_VERSION: "8.2"
#      - func: "compile extension"
#        vars:
#          EXTENSION_BRANCH: "v2.x"
#      - func: "upload extension"
>>>>>>> 251bd4ba
  - name: "build-php-8.1"
    tags: ["build", "php8.1", "stable", "pr", "tag"]
    commands:
      - func: "locate PHP binaries"
        vars:
          PHP_VERSION: "8.1"
      - func: "compile extension"
<<<<<<< HEAD
      - func: "upload extension"
  - name: "build-php-8.1-lowest"
    tags: ["build", "php8.1", "lowest", "pr", "tag"]
    commands:
      - func: "locate PHP binaries"
        vars:
          PHP_VERSION: "8.1"
      - func: "compile extension"
        vars:
          EXTENSION_VERSION: "1.20.0"
      - func: "upload extension"
  - name: "build-php-8.1-next-stable"
    tags: ["build", "php8.1", "next-stable", "pr", "tag"]
    commands:
      - func: "locate PHP binaries"
        vars:
          PHP_VERSION: "8.1"
      - func: "compile extension"
=======
        # TODO: remove once 2.0.0 is released
>>>>>>> 251bd4ba
        vars:
          EXTENSION_BRANCH: "v2.x"
      - func: "upload extension"
<<<<<<< HEAD
  - name: "build-php-8.1-next-minor"
    tags: ["build", "php8.1", "next-minor"]
    commands:
      - func: "locate PHP binaries"
        vars:
          PHP_VERSION: "8.1"
      - func: "compile extension"
        vars:
          EXTENSION_BRANCH: "v1.x"
      - func: "upload extension"
=======
  # TODO: re-enable once 2.0.0 is released
#  - name: "build-php-8.1-lowest"
#    tags: ["build", "php8.1", "lowest", "pr", "tag"]
#    commands:
#      - func: "locate PHP binaries"
#        vars:
#          PHP_VERSION: "8.1"
#      - func: "compile extension"
#        vars:
#          EXTENSION_VERSION: "2.0.0"
#      - func: "upload extension"
#  - name: "build-php-8.1-next-stable"
#    tags: ["build", "php8.1", "next-stable", "pr", "tag"]
#    commands:
#      - func: "locate PHP binaries"
#        vars:
#          PHP_VERSION: "8.1"
#      - func: "compile extension"
#        vars:
#          EXTENSION_BRANCH: "v2.0"
#      - func: "upload extension"
#  - name: "build-php-8.1-next-minor"
#    tags: ["build", "php8.1", "next-minor"]
#    commands:
#      - func: "locate PHP binaries"
#        vars:
#          PHP_VERSION: "8.1"
#      - func: "compile extension"
#        vars:
#          EXTENSION_BRANCH: "v2.x"
#      - func: "upload extension"
>>>>>>> 251bd4ba
<|MERGE_RESOLUTION|>--- conflicted
+++ resolved
@@ -7,43 +7,10 @@
         vars:
           PHP_VERSION: "8.3"
       - func: "compile extension"
-<<<<<<< HEAD
-      - func: "upload extension"
-  - name: "build-php-8.3-lowest"
-    tags: ["build", "php8.3", "lowest", "pr", "tag"]
-    commands:
-      - func: "locate PHP binaries"
-        vars:
-          PHP_VERSION: "8.3"
-      - func: "compile extension"
-        vars:
-          EXTENSION_VERSION: "1.20.0"
-      - func: "upload extension"
-  - name: "build-php-8.3-next-stable"
-    tags: ["build", "php8.3", "next-stable", "pr", "tag"]
-    commands:
-      - func: "locate PHP binaries"
-        vars:
-          PHP_VERSION: "8.3"
-      - func: "compile extension"
-=======
         # TODO: remove once 2.0.0 is released
->>>>>>> 251bd4ba
         vars:
           EXTENSION_BRANCH: "v2.x"
       - func: "upload extension"
-<<<<<<< HEAD
-  - name: "build-php-8.3-next-minor"
-    tags: ["build", "php8.3", "next-minor"]
-    commands:
-      - func: "locate PHP binaries"
-        vars:
-          PHP_VERSION: "8.3"
-      - func: "compile extension"
-        vars:
-          EXTENSION_BRANCH: "v1.x"
-      - func: "upload extension"
-=======
   # TODO: re-enable once 2.0.0 is released
 #  - name: "build-php-8.3-lowest"
 #    tags: ["build", "php8.3", "lowest", "pr", "tag"]
@@ -75,7 +42,6 @@
 #        vars:
 #          EXTENSION_BRANCH: "v2.x"
 #      - func: "upload extension"
->>>>>>> 251bd4ba
   - name: "build-php-8.2"
     tags: ["build", "php8.2", "stable", "pr", "tag"]
     commands:
@@ -83,43 +49,10 @@
         vars:
           PHP_VERSION: "8.2"
       - func: "compile extension"
-<<<<<<< HEAD
-      - func: "upload extension"
-  - name: "build-php-8.2-lowest"
-    tags: ["build", "php8.2", "lowest", "pr", "tag"]
-    commands:
-      - func: "locate PHP binaries"
-        vars:
-          PHP_VERSION: "8.2"
-      - func: "compile extension"
-        vars:
-          EXTENSION_VERSION: "1.20.0"
-      - func: "upload extension"
-  - name: "build-php-8.2-next-stable"
-    tags: ["build", "php8.2", "next-stable", "pr", "tag"]
-    commands:
-      - func: "locate PHP binaries"
-        vars:
-          PHP_VERSION: "8.2"
-      - func: "compile extension"
-=======
         # TODO: remove once 2.0.0 is released
->>>>>>> 251bd4ba
         vars:
           EXTENSION_BRANCH: "v2.x"
       - func: "upload extension"
-<<<<<<< HEAD
-  - name: "build-php-8.2-next-minor"
-    tags: ["build", "php8.2", "next-minor"]
-    commands:
-      - func: "locate PHP binaries"
-        vars:
-          PHP_VERSION: "8.2"
-      - func: "compile extension"
-        vars:
-          EXTENSION_BRANCH: "v1.x"
-      - func: "upload extension"
-=======
   # TODO: re-enable once 2.0.0 is released
 #  - name: "build-php-8.2-lowest"
 #    tags: ["build", "php8.2", "lowest", "pr", "tag"]
@@ -151,7 +84,6 @@
 #        vars:
 #          EXTENSION_BRANCH: "v2.x"
 #      - func: "upload extension"
->>>>>>> 251bd4ba
   - name: "build-php-8.1"
     tags: ["build", "php8.1", "stable", "pr", "tag"]
     commands:
@@ -159,43 +91,10 @@
         vars:
           PHP_VERSION: "8.1"
       - func: "compile extension"
-<<<<<<< HEAD
-      - func: "upload extension"
-  - name: "build-php-8.1-lowest"
-    tags: ["build", "php8.1", "lowest", "pr", "tag"]
-    commands:
-      - func: "locate PHP binaries"
-        vars:
-          PHP_VERSION: "8.1"
-      - func: "compile extension"
-        vars:
-          EXTENSION_VERSION: "1.20.0"
-      - func: "upload extension"
-  - name: "build-php-8.1-next-stable"
-    tags: ["build", "php8.1", "next-stable", "pr", "tag"]
-    commands:
-      - func: "locate PHP binaries"
-        vars:
-          PHP_VERSION: "8.1"
-      - func: "compile extension"
-=======
         # TODO: remove once 2.0.0 is released
->>>>>>> 251bd4ba
         vars:
           EXTENSION_BRANCH: "v2.x"
       - func: "upload extension"
-<<<<<<< HEAD
-  - name: "build-php-8.1-next-minor"
-    tags: ["build", "php8.1", "next-minor"]
-    commands:
-      - func: "locate PHP binaries"
-        vars:
-          PHP_VERSION: "8.1"
-      - func: "compile extension"
-        vars:
-          EXTENSION_BRANCH: "v1.x"
-      - func: "upload extension"
-=======
   # TODO: re-enable once 2.0.0 is released
 #  - name: "build-php-8.1-lowest"
 #    tags: ["build", "php8.1", "lowest", "pr", "tag"]
@@ -226,5 +125,4 @@
 #      - func: "compile extension"
 #        vars:
 #          EXTENSION_BRANCH: "v2.x"
-#      - func: "upload extension"
->>>>>>> 251bd4ba
+#      - func: "upload extension"