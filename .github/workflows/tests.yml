--- conflicted
+++ resolved
@@ -79,40 +79,8 @@
         uses: "./.github/actions/setup"
         with:
           php-version: ${{ matrix.php-version }}
-<<<<<<< HEAD
           driver-version: ${{ env.DRIVER_VERSION }}
           php-ini-values: "zend.assertions=1"
-=======
-          extensions: "mongodb-${{ env.DRIVER_VERSION }}"
-          key: "extcache-v1"
-
-      - name: Cache extensions
-        uses: actions/cache@v4
-        with:
-          path: ${{ steps.extcache.outputs.dir }}
-          key: ${{ steps.extcache.outputs.key }}
-          restore-keys: ${{ steps.extcache.outputs.key }}
-
-      - name: "Install PHP"
-        uses: "shivammathur/setup-php@v2"
-        with:
-          php-version: "${{ matrix.php-version }}"
-          tools: "pecl"
-          extensions: "mongodb-${{ env.DRIVER_VERSION }}"
-          coverage: "none"
-          ini-values: "zend.assertions=1"
-
-      - name: "Show driver information"
-        run: "php --ri mongodb"
-
-      - name: "Install dependencies with Composer"
-        uses: "ramsey/composer-install@3.0.0"
-        with:
-          # Revert when psalm supports PHP 8.4
-          # composer-options: "--no-suggest"
-          composer-options: "--no-suggest ${{ matrix.php-version == '8.4' && '--ignore-platform-req=php+' || '' }}"
-
->>>>>>> cbc8104c
 
       - name: "Run PHPUnit"
         run: "vendor/bin/simple-phpunit -v"
