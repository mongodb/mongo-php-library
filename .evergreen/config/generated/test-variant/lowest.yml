# This file is generated automatically - please edit the "templates/test-variant/lowest.yml" template file instead.
buildvariants:
<<<<<<< HEAD
  - name: test-rhel80-php-7.4-local-lowest
    tags: ["test", "rhel", "x64", "php7.4", "pr", "tag"]
    display_name: "Test: RHEL 8.0, PHP 7.4, Lowest Dependencies"
    run_on: rhel80-small
    expansions:
      FETCH_BUILD_VARIANT: "build-rhel80"
      FETCH_BUILD_TASK: "build-php-7.4-lowest"
      PHP_VERSION: "7.4"
      DEPENDENCIES: "lowest"
    depends_on:
      - variant: "build-rhel80"
        name: "build-php-7.4-lowest"
=======
  - name: test-debian92-php-8.1-local-lowest
    tags: ["test", "debian", "x64", "php8.1", "pr", "tag"]
    display_name: "Test: Debian 9.2, PHP 8.1, Lowest Dependencies"
    run_on: debian92-small
    expansions:
      FETCH_BUILD_VARIANT: "build-debian92"
      FETCH_BUILD_TASK: "build-php-8.1-lowest"
      PHP_VERSION: "8.1"
      DEPENDENCIES: "lowest"
    depends_on:
      - variant: "build-debian92"
        name: "build-php-8.1-lowest"
>>>>>>> cb33c1c9
    tasks:
      - ".replicaset .local .4.0 !.csfle"<|MERGE_RESOLUTION|>--- conflicted
+++ resolved
@@ -1,31 +1,16 @@
 # This file is generated automatically - please edit the "templates/test-variant/lowest.yml" template file instead.
 buildvariants:
-<<<<<<< HEAD
-  - name: test-rhel80-php-7.4-local-lowest
-    tags: ["test", "rhel", "x64", "php7.4", "pr", "tag"]
-    display_name: "Test: RHEL 8.0, PHP 7.4, Lowest Dependencies"
+  - name: test-rhel80-php-8.1-local-lowest
+    tags: ["test", "rhel", "x64", "php8.1", "pr", "tag"]
+    display_name: "Test: RHEL 8.0, PHP 8.1, Lowest Dependencies"
     run_on: rhel80-small
     expansions:
       FETCH_BUILD_VARIANT: "build-rhel80"
-      FETCH_BUILD_TASK: "build-php-7.4-lowest"
-      PHP_VERSION: "7.4"
-      DEPENDENCIES: "lowest"
-    depends_on:
-      - variant: "build-rhel80"
-        name: "build-php-7.4-lowest"
-=======
-  - name: test-debian92-php-8.1-local-lowest
-    tags: ["test", "debian", "x64", "php8.1", "pr", "tag"]
-    display_name: "Test: Debian 9.2, PHP 8.1, Lowest Dependencies"
-    run_on: debian92-small
-    expansions:
-      FETCH_BUILD_VARIANT: "build-debian92"
       FETCH_BUILD_TASK: "build-php-8.1-lowest"
       PHP_VERSION: "8.1"
       DEPENDENCIES: "lowest"
     depends_on:
-      - variant: "build-debian92"
+      - variant: "build-rhel80"
         name: "build-php-8.1-lowest"
->>>>>>> cb33c1c9
     tasks:
       - ".replicaset .local .4.0 !.csfle"